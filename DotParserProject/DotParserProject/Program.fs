﻿// Learn more about F# at http://fsharp.net

open System.IO
open System
open Microsoft.FSharp.Text
open Microsoft.FSharp.Reflection

open Yard.Generators.RNGLR.Parser    
open Yard.Generators.RNGLR.AST

open DotParserProject.DotParser

let src = "..\\..\\..\\test_inputs\\test3.dot"
let tokens = 
    let lexbuf = Lexing.LexBuffer<_>.FromTextReader <| new System.IO.StreamReader(src)
    seq { while not lexbuf.IsPastEndOfStream do
              yield DotParserProject.DotLexer.tokenize lexbuf }

match buildAst tokens with
| Error (pos, token, msg, debugFuns, _) ->
    printfn "Error on position %d, token %A: %s" pos token msg
| Success (ast, errors) ->
<<<<<<< HEAD
    ast.PrintAst()
=======
    //ast.PrintAst()
>>>>>>> d6bbfef5
    let args = {
        tokenToRange = fun _ -> Unchecked.defaultof<_>, Unchecked.defaultof<_>
        zeroPosition = Unchecked.defaultof<_>
        clearAST = false
        filterEpsilons = false
    }
<<<<<<< HEAD
    let result:List<double> = translate args ast errors
=======
    
    defaultAstToDot ast "ast.dot"
    let result:list<list<string>> = translate args ast errors
    vrt |> ResizeArray.iter (printfn "vrt = %A;")
    printfn "result = %A" result
>>>>>>> d6bbfef5
    //defaultAstToDot ast @"..\..\astFromSeq.dot"
    defaultAstToDot ast @"..\..\astFromDot.dot"
    printfn "%A" result
    Console.ReadKey(true) |> ignore<|MERGE_RESOLUTION|>--- conflicted
+++ resolved
@@ -20,27 +20,19 @@
 | Error (pos, token, msg, debugFuns, _) ->
     printfn "Error on position %d, token %A: %s" pos token msg
 | Success (ast, errors) ->
-<<<<<<< HEAD
-    ast.PrintAst()
-=======
     //ast.PrintAst()
->>>>>>> d6bbfef5
     let args = {
         tokenToRange = fun _ -> Unchecked.defaultof<_>, Unchecked.defaultof<_>
         zeroPosition = Unchecked.defaultof<_>
         clearAST = false
         filterEpsilons = false
     }
-<<<<<<< HEAD
-    let result:List<double> = translate args ast errors
-=======
     
     defaultAstToDot ast "ast.dot"
     let result:list<list<string>> = translate args ast errors
     vrt |> ResizeArray.iter (printfn "vrt = %A;")
     printfn "result = %A" result
->>>>>>> d6bbfef5
     //defaultAstToDot ast @"..\..\astFromSeq.dot"
-    defaultAstToDot ast @"..\..\astFromDot.dot"
-    printfn "%A" result
-    Console.ReadKey(true) |> ignore+//    defaultAstToDot ast @"..\..\astFromDot.dot"
+//    printfn "%A" result
+let key = Console.ReadKey(true)