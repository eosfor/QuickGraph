--- conflicted
+++ resolved
@@ -45,11 +45,7 @@
 
 edge_operator : EDGEOP {1} | DIEDGEOP {1}
 
-<<<<<<< HEAD
-node_stmt : n_id=node_id [ attr_list ] { let nstr = n_id }
-=======
 node_stmt : nId=node_id l=attr_list {nId::l}
->>>>>>> d6bbfef5
 
 node_id : {nodeId}=id [ port ] {nodeId }
 
