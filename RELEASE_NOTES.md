<<<<<<< HEAD
#### 3.7.3 August 23 2016
* Minor fix in packet dependences specification

#### 3.7.2 August 17 2016
* Update DotParser to latest version
=======
#### 3.7.2 August 18 2016
* Update DotParser to latest version (1.0.6)
>>>>>>> 75fb4778

#### 3.7.1 July 12 2016
* Minor fixes
* New graph algorithms for graph partition, coloring, searching paths, etc
* Graphs now can be loaded from DOT
* Drop Portable Class Library support

#### 3.7.0 July 12 2016
* New graph algorithms for graph partition, coloring, searching paths, etc
* Graphs now can be loaded from DOT
* Drop Portable Class Library support<|MERGE_RESOLUTION|>--- conflicted
+++ resolved
@@ -1,13 +1,8 @@
-<<<<<<< HEAD
 #### 3.7.3 August 23 2016
 * Minor fix in packet dependences specification
 
-#### 3.7.2 August 17 2016
-* Update DotParser to latest version
-=======
 #### 3.7.2 August 18 2016
 * Update DotParser to latest version (1.0.6)
->>>>>>> 75fb4778
 
 #### 3.7.1 July 12 2016
 * Minor fixes
